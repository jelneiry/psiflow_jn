--- conflicted
+++ resolved
@@ -1,10 +1,5 @@
-<<<<<<< HEAD
-from parsl.launchers import SimpleLauncher
-from parsl.providers import SlurmProvider
-=======
 from parsl.providers import SlurmProvider
 # from parsl.launchers import SimpleLauncher
->>>>>>> 46ce7992
 
 from psiflow.execution import (Default, ModelEvaluation, ModelTraining,
                                ReferenceEvaluation, generate_parsl_config)
